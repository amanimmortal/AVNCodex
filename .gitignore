--- conflicted
+++ resolved
@@ -39,6 +39,7 @@
 # IDEs
 .vscode/
 .idea/
+.cursor/
 *.swp
 *.swo
 
@@ -50,18 +51,6 @@
 node_modules/
 debug.log
 
-<<<<<<< HEAD
 # Operating System
 .DS_Store
-Thumbs.db
-=======
-# Application data (database, logs, etc.)
-data/
-
-# Python virtual environment
-.env/
-
-# IDE-specific folders
-.vscode/
-.cursor/
->>>>>>> 056736b2
+Thumbs.db